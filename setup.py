--- conflicted
+++ resolved
@@ -7,12 +7,8 @@
 
 extras_require = {
     'test': [
-<<<<<<< HEAD
         "hypothesis==4.44.4",
-        "pytest==5.3.0",
-=======
         "pytest==5.4.1",
->>>>>>> 57b28268
         "pytest-xdist",
         "tox==3.14.6",
     ],
@@ -23,16 +19,10 @@
         "pytest-trio>=0.6.0,<0.7.0",
     ],
     'lint': [
-<<<<<<< HEAD
         "black==19.3b",
         "flake8==3.7.9",
         "isort>=4.2.15,<5",
         "mypy==0.782",
-=======
-        "flake8==3.7.9",
-        "isort>=4.2.15,<5",
-        "mypy==0.770",
->>>>>>> 57b28268
         "pydocstyle>=3.0.0,<4",
     ],
     'doc': [
