CURRENT_SIGN_SETTING := $(shell git config commit.gpgSign)

.PHONY: clean-pyc clean-build docs

help:
	@echo "clean-build - remove build artifacts"
	@echo "clean-pyc - remove Python file artifacts"
	@echo "lint - fix linting issues with pre-commit"
	@echo "test - run tests quickly with the default Python"
	@echo "docs - generate docs and open in browser (linux-docs for version on linux)"
	@echo "notes - consume towncrier newsfragments/ and update release notes in docs/"
	@echo "release - package and upload a release (does not run notes target)"
	@echo "dist - package"

clean: clean-build clean-pyc

clean-build:
	rm -fr build/
	rm -fr dist/

clean-pyc:
	find . -name '*.pyc' -exec rm -f {} +
	find . -name '*.pyo' -exec rm -f {} +
	find . -name '*~' -exec rm -f {} +
	find . -name '__pycache__' -exec rm -rf {} +

lint:
<<<<<<< HEAD
	tox -elint

lint-roll:
	isort --recursive async_service tests tests-asyncio tests-trio
	black async_service tests tests-asyncio tests-trio
	$(MAKE) lint
=======
	@pre-commit run --all-files --show-diff-on-failure || ( \
		echo "\n\n\n * pre-commit should have fixed the errors above. Running again to make sure everything is good..." \
		&& pre-commit run --all-files --show-diff-on-failure \
	)
>>>>>>> c72ec7f6

test:
	pytest tests

build-docs:
	$(MAKE) -C docs clean
	$(MAKE) -C docs html
	$(MAKE) -C docs doctest
	
build-docs-ci:
	$(MAKE) -C docs latexpdf
	$(MAKE) -C docs epub

validate-newsfragments:
	python ./newsfragments/validate_files.py
	towncrier build --draft --version preview

check-docs: build-docs validate-newsfragments

check-docs-ci: build-docs build-docs-ci validate-newsfragments

docs: check-docs
	open docs/_build/html/index.html

linux-docs: check-docs
	xdg-open docs/_build/html/index.html

check-bump:
ifndef bump
	$(error bump must be set, typically: major, minor, patch, or devnum)
endif

notes: check-bump validate-newsfragments
	# Let UPCOMING_VERSION be the version that is used for the current bump
	$(eval UPCOMING_VERSION=$(shell bumpversion $(bump) --dry-run --list | grep new_version= | sed 's/new_version=//g'))
	# Now generate the release notes to have them included in the release commit
	towncrier build --yes --version $(UPCOMING_VERSION)
	# Before we bump the version, make sure that the towncrier-generated docs will build
	make build-docs
	git commit -m "Compile release notes for v$(UPCOMING_VERSION)"

release: check-bump clean
	# require that upstream is configured for ethereum/<REPO_NAME>
	@git remote -v | grep -E "upstream\tgit@github.com:ethereum/<REPO_NAME>.git \(push\)|upstream\thttps://(www.)?github.com/ethereum/<REPO_NAME> \(push\)"
	# verify that docs build correctly
	./newsfragments/validate_files.py is-empty
	make build-docs
	CURRENT_SIGN_SETTING=$(git config commit.gpgSign)
	git config commit.gpgSign true
	bumpversion $(bump)
	git push upstream && git push upstream --tags
	python -m build
	twine upload dist/*
	git config commit.gpgSign "$(CURRENT_SIGN_SETTING)"


dist: clean
	python -m build
	ls -l dist<|MERGE_RESOLUTION|>--- conflicted
+++ resolved
@@ -25,19 +25,10 @@
 	find . -name '__pycache__' -exec rm -rf {} +
 
 lint:
-<<<<<<< HEAD
-	tox -elint
-
-lint-roll:
-	isort --recursive async_service tests tests-asyncio tests-trio
-	black async_service tests tests-asyncio tests-trio
-	$(MAKE) lint
-=======
 	@pre-commit run --all-files --show-diff-on-failure || ( \
 		echo "\n\n\n * pre-commit should have fixed the errors above. Running again to make sure everything is good..." \
 		&& pre-commit run --all-files --show-diff-on-failure \
 	)
->>>>>>> c72ec7f6
 
 test:
 	pytest tests
@@ -80,8 +71,8 @@
 	git commit -m "Compile release notes for v$(UPCOMING_VERSION)"
 
 release: check-bump clean
-	# require that upstream is configured for ethereum/<REPO_NAME>
-	@git remote -v | grep -E "upstream\tgit@github.com:ethereum/<REPO_NAME>.git \(push\)|upstream\thttps://(www.)?github.com/ethereum/<REPO_NAME> \(push\)"
+	# require that upstream is configured for ethereum/async-service
+	@git remote -v | grep -E "upstream\tgit@github.com:ethereum/async-service.git \(push\)|upstream\thttps://(www.)?github.com/ethereum/async-service \(push\)"
 	# verify that docs build correctly
 	./newsfragments/validate_files.py is-empty
 	make build-docs
